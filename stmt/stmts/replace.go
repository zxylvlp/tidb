--- conflicted
+++ resolved
@@ -98,12 +98,8 @@
 		if err == nil {
 			continue
 		}
-<<<<<<< HEAD
 
-		if err != nil && !errors2.ErrorEqual(err, kv.ErrKeyExists) {
-=======
 		if err != nil && !terror.ErrorEqual(err, kv.ErrKeyExists) {
->>>>>>> a0ea7a18
 			return nil, errors.Trace(err)
 		}
 
